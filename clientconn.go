/*
 *
 * Copyright 2014, Google Inc.
 * All rights reserved.
 *
 * Redistribution and use in source and binary forms, with or without
 * modification, are permitted provided that the following conditions are
 * met:
 *
 *     * Redistributions of source code must retain the above copyright
 * notice, this list of conditions and the following disclaimer.
 *     * Redistributions in binary form must reproduce the above
 * copyright notice, this list of conditions and the following disclaimer
 * in the documentation and/or other materials provided with the
 * distribution.
 *     * Neither the name of Google Inc. nor the names of its
 * contributors may be used to endorse or promote products derived from
 * this software without specific prior written permission.
 *
 * THIS SOFTWARE IS PROVIDED BY THE COPYRIGHT HOLDERS AND CONTRIBUTORS
 * "AS IS" AND ANY EXPRESS OR IMPLIED WARRANTIES, INCLUDING, BUT NOT
 * LIMITED TO, THE IMPLIED WARRANTIES OF MERCHANTABILITY AND FITNESS FOR
 * A PARTICULAR PURPOSE ARE DISCLAIMED. IN NO EVENT SHALL THE COPYRIGHT
 * OWNER OR CONTRIBUTORS BE LIABLE FOR ANY DIRECT, INDIRECT, INCIDENTAL,
 * SPECIAL, EXEMPLARY, OR CONSEQUENTIAL DAMAGES (INCLUDING, BUT NOT
 * LIMITED TO, PROCUREMENT OF SUBSTITUTE GOODS OR SERVICES; LOSS OF USE,
 * DATA, OR PROFITS; OR BUSINESS INTERRUPTION) HOWEVER CAUSED AND ON ANY
 * THEORY OF LIABILITY, WHETHER IN CONTRACT, STRICT LIABILITY, OR TORT
 * (INCLUDING NEGLIGENCE OR OTHERWISE) ARISING IN ANY WAY OUT OF THE USE
 * OF THIS SOFTWARE, EVEN IF ADVISED OF THE POSSIBILITY OF SUCH DAMAGE.
 *
 */

package grpc

import (
	"errors"
	"fmt"
	"net"
	"strings"
	"sync"
	"time"

	"golang.org/x/net/context"
	"golang.org/x/net/trace"
	"google.golang.org/grpc/credentials"
	"google.golang.org/grpc/grpclog"
	"google.golang.org/grpc/keepalive"
	"google.golang.org/grpc/stats"
	"google.golang.org/grpc/transport"
)

var (
	// ErrClientConnClosing indicates that the operation is illegal because
	// the ClientConn is closing.
	ErrClientConnClosing = errors.New("grpc: the client connection is closing")
	// ErrClientConnTimeout indicates that the ClientConn cannot establish the
	// underlying connections within the specified timeout.
	// DEPRECATED: Please use context.DeadlineExceeded instead.
	ErrClientConnTimeout = errors.New("grpc: timed out when dialing")

	// errNoTransportSecurity indicates that there is no transport security
	// being set for ClientConn. Users should either set one or explicitly
	// call WithInsecure DialOption to disable security.
	errNoTransportSecurity = errors.New("grpc: no transport security set (use grpc.WithInsecure() explicitly or set credentials)")
	// errTransportCredentialsMissing indicates that users want to transmit security
	// information (e.g., oauth2 token) which requires secure connection on an insecure
	// connection.
	errTransportCredentialsMissing = errors.New("grpc: the credentials require transport level security (use grpc.WithTransportCredentials() to set)")
	// errCredentialsConflict indicates that grpc.WithTransportCredentials()
	// and grpc.WithInsecure() are both called for a connection.
	errCredentialsConflict = errors.New("grpc: transport credentials are set for an insecure connection (grpc.WithTransportCredentials() and grpc.WithInsecure() are both called)")
	// errNetworkIO indicates that the connection is down due to some network I/O error.
	errNetworkIO = errors.New("grpc: failed with network I/O error")
	// errConnDrain indicates that the connection starts to be drained and does not accept any new RPCs.
	errConnDrain = errors.New("grpc: the connection is drained")
	// errConnClosing indicates that the connection is closing.
	errConnClosing = errors.New("grpc: the connection is closing")
	// errConnUnavailable indicates that the connection is unavailable.
	errConnUnavailable = errors.New("grpc: the connection is unavailable")
	// errBalancerClosed indicates that the balancer is closed.
	errBalancerClosed = errors.New("grpc: balancer is closed")
	// minimum time to give a connection to complete
	minConnectTimeout = 20 * time.Second
)

// dialOptions configure a Dial call. dialOptions are set by the DialOption
// values passed to Dial.
type dialOptions struct {
	unaryInt    UnaryClientInterceptor
	streamInt   StreamClientInterceptor
	codec       Codec
	cp          Compressor
	dc          Decompressor
	bs          backoffStrategy
	balancer    Balancer
	block       bool
	insecure    bool
	timeout     time.Duration
	scChan      <-chan ServiceConfig
	copts       transport.ConnectOptions
	callOptions []CallOption
}

const (
	defaultClientMaxReceiveMessageSize = 1024 * 1024 * 4
	defaultClientMaxSendMessageSize    = 1024 * 1024 * 4
)

// DialOption configures how we set up the connection.
type DialOption func(*dialOptions)

<<<<<<< HEAD
// WithMaxMsgSize Deprecated: use WithMaxReceiveMessageSize instead.
=======
// WithInitialWindowSize returns a DialOption which sets the value for initial window size on a stream.
// The lower bound for window size is 64K and any value smaller than that will be ignored.
func WithInitialWindowSize(s int32) DialOption {
	return func(o *dialOptions) {
		o.copts.InitialWindowSize = s
	}
}

// WithInitialConnWindowSize returns a DialOption which sets the value for initial window size on a connection.
// The lower bound for window size is 64K and any value smaller than that will be ignored.
func WithInitialConnWindowSize(s int32) DialOption {
	return func(o *dialOptions) {
		o.copts.InitialConnWindowSize = s
	}
}

// WithMaxMsgSize returns a DialOption which sets the maximum message size the client can receive.
>>>>>>> ffa4ec7d
func WithMaxMsgSize(s int) DialOption {
	return WithDefaultCallOptions(WithMaxReceiveMessageSize(s))
}

// WithDefaultCallOptions returns a DialOption which sets the default CallOptions for calls over the connection.
func WithDefaultCallOptions(cos ...CallOption) DialOption {
	return func(o *dialOptions) {
		o.callOptions = append(o.callOptions, cos...)
	}
}

// WithCodec returns a DialOption which sets a codec for message marshaling and unmarshaling.
func WithCodec(c Codec) DialOption {
	return func(o *dialOptions) {
		o.codec = c
	}
}

// WithCompressor returns a DialOption which sets a CompressorGenerator for generating message
// compressor.
func WithCompressor(cp Compressor) DialOption {
	return func(o *dialOptions) {
		o.cp = cp
	}
}

// WithDecompressor returns a DialOption which sets a DecompressorGenerator for generating
// message decompressor.
func WithDecompressor(dc Decompressor) DialOption {
	return func(o *dialOptions) {
		o.dc = dc
	}
}

// WithBalancer returns a DialOption which sets a load balancer.
func WithBalancer(b Balancer) DialOption {
	return func(o *dialOptions) {
		o.balancer = b
	}
}

// WithServiceConfig returns a DialOption which has a channel to read the service configuration.
func WithServiceConfig(c <-chan ServiceConfig) DialOption {
	return func(o *dialOptions) {
		o.scChan = c
	}
}

// WithBackoffMaxDelay configures the dialer to use the provided maximum delay
// when backing off after failed connection attempts.
func WithBackoffMaxDelay(md time.Duration) DialOption {
	return WithBackoffConfig(BackoffConfig{MaxDelay: md})
}

// WithBackoffConfig configures the dialer to use the provided backoff
// parameters after connection failures.
//
// Use WithBackoffMaxDelay until more parameters on BackoffConfig are opened up
// for use.
func WithBackoffConfig(b BackoffConfig) DialOption {
	// Set defaults to ensure that provided BackoffConfig is valid and
	// unexported fields get default values.
	setDefaults(&b)
	return withBackoff(b)
}

// withBackoff sets the backoff strategy used for retries after a
// failed connection attempt.
//
// This can be exported if arbitrary backoff strategies are allowed by gRPC.
func withBackoff(bs backoffStrategy) DialOption {
	return func(o *dialOptions) {
		o.bs = bs
	}
}

// WithBlock returns a DialOption which makes caller of Dial blocks until the underlying
// connection is up. Without this, Dial returns immediately and connecting the server
// happens in background.
func WithBlock() DialOption {
	return func(o *dialOptions) {
		o.block = true
	}
}

// WithInsecure returns a DialOption which disables transport security for this ClientConn.
// Note that transport security is required unless WithInsecure is set.
func WithInsecure() DialOption {
	return func(o *dialOptions) {
		o.insecure = true
	}
}

// WithTransportCredentials returns a DialOption which configures a
// connection level security credentials (e.g., TLS/SSL).
func WithTransportCredentials(creds credentials.TransportCredentials) DialOption {
	return func(o *dialOptions) {
		o.copts.TransportCredentials = creds
	}
}

// WithPerRPCCredentials returns a DialOption which sets
// credentials and places auth state on each outbound RPC.
func WithPerRPCCredentials(creds credentials.PerRPCCredentials) DialOption {
	return func(o *dialOptions) {
		o.copts.PerRPCCredentials = append(o.copts.PerRPCCredentials, creds)
	}
}

// WithTimeout returns a DialOption that configures a timeout for dialing a ClientConn
// initially. This is valid if and only if WithBlock() is present.
func WithTimeout(d time.Duration) DialOption {
	return func(o *dialOptions) {
		o.timeout = d
	}
}

// WithDialer returns a DialOption that specifies a function to use for dialing network addresses.
// If FailOnNonTempDialError() is set to true, and an error is returned by f, gRPC checks the error's
// Temporary() method to decide if it should try to reconnect to the network address.
func WithDialer(f func(string, time.Duration) (net.Conn, error)) DialOption {
	return func(o *dialOptions) {
		o.copts.Dialer = func(ctx context.Context, addr string) (net.Conn, error) {
			if deadline, ok := ctx.Deadline(); ok {
				return f(addr, deadline.Sub(time.Now()))
			}
			return f(addr, 0)
		}
	}
}

// WithStatsHandler returns a DialOption that specifies the stats handler
// for all the RPCs and underlying network connections in this ClientConn.
func WithStatsHandler(h stats.Handler) DialOption {
	return func(o *dialOptions) {
		o.copts.StatsHandler = h
	}
}

// FailOnNonTempDialError returns a DialOption that specifies if gRPC fails on non-temporary dial errors.
// If f is true, and dialer returns a non-temporary error, gRPC will fail the connection to the network
// address and won't try to reconnect.
// The default value of FailOnNonTempDialError is false.
// This is an EXPERIMENTAL API.
func FailOnNonTempDialError(f bool) DialOption {
	return func(o *dialOptions) {
		o.copts.FailOnNonTempDialError = f
	}
}

// WithUserAgent returns a DialOption that specifies a user agent string for all the RPCs.
func WithUserAgent(s string) DialOption {
	return func(o *dialOptions) {
		o.copts.UserAgent = s
	}
}

// WithKeepaliveParams returns a DialOption that specifies keepalive paramaters for the client transport.
func WithKeepaliveParams(kp keepalive.ClientParameters) DialOption {
	return func(o *dialOptions) {
		o.copts.KeepaliveParams = kp
	}
}

// WithUnaryInterceptor returns a DialOption that specifies the interceptor for unary RPCs.
func WithUnaryInterceptor(f UnaryClientInterceptor) DialOption {
	return func(o *dialOptions) {
		o.unaryInt = f
	}
}

// WithStreamInterceptor returns a DialOption that specifies the interceptor for streaming RPCs.
func WithStreamInterceptor(f StreamClientInterceptor) DialOption {
	return func(o *dialOptions) {
		o.streamInt = f
	}
}

// WithAuthority returns a DialOption that specifies the value to be used as
// the :authority pseudo-header. This value only works with WithInsecure and
// has no effect if TransportCredentials are present.
func WithAuthority(a string) DialOption {
	return func(o *dialOptions) {
		o.copts.Authority = a
	}
}

// Dial creates a client connection to the given target.
func Dial(target string, opts ...DialOption) (*ClientConn, error) {
	return DialContext(context.Background(), target, opts...)
}

// DialContext creates a client connection to the given target. ctx can be used to
// cancel or expire the pending connection. Once this function returns, the
// cancellation and expiration of ctx will be noop. Users should call ClientConn.Close
// to terminate all the pending operations after this function returns.
func DialContext(ctx context.Context, target string, opts ...DialOption) (conn *ClientConn, err error) {
	cc := &ClientConn{
		target: target,
		conns:  make(map[Address]*addrConn),
	}
	cc.ctx, cc.cancel = context.WithCancel(context.Background())

	for _, opt := range opts {
		opt(&cc.dopts)
	}
	cc.mkp = cc.dopts.copts.KeepaliveParams

	if cc.dopts.copts.Dialer == nil {
		cc.dopts.copts.Dialer = newProxyDialer(
			func(ctx context.Context, addr string) (net.Conn, error) {
				return dialContext(ctx, "tcp", addr)
			},
		)
	}

	if cc.dopts.copts.UserAgent != "" {
		cc.dopts.copts.UserAgent += " " + grpcUA
	} else {
		cc.dopts.copts.UserAgent = grpcUA
	}

	if cc.dopts.timeout > 0 {
		var cancel context.CancelFunc
		ctx, cancel = context.WithTimeout(ctx, cc.dopts.timeout)
		defer cancel()
	}

	defer func() {
		select {
		case <-ctx.Done():
			conn, err = nil, ctx.Err()
		default:
		}

		if err != nil {
			cc.Close()
		}
	}()

	if cc.dopts.scChan != nil {
		// Try to get an initial service config.
		select {
		case sc, ok := <-cc.dopts.scChan:
			if ok {
				cc.sc = sc
			}
		default:
		}
	}
	// Set defaults.
	if cc.dopts.codec == nil {
		cc.dopts.codec = protoCodec{}
	}
	if cc.dopts.bs == nil {
		cc.dopts.bs = DefaultBackoffConfig
	}
	creds := cc.dopts.copts.TransportCredentials
	if creds != nil && creds.Info().ServerName != "" {
		cc.authority = creds.Info().ServerName
	} else if cc.dopts.insecure && cc.dopts.copts.Authority != "" {
		cc.authority = cc.dopts.copts.Authority
	} else {
		cc.authority = target
	}
	waitC := make(chan error, 1)
	go func() {
		defer close(waitC)
		if cc.dopts.balancer == nil && cc.sc.LB != nil {
			cc.dopts.balancer = cc.sc.LB
		}
		if cc.dopts.balancer != nil {
			var credsClone credentials.TransportCredentials
			if creds != nil {
				credsClone = creds.Clone()
			}
			config := BalancerConfig{
				DialCreds: credsClone,
			}
			if err := cc.dopts.balancer.Start(target, config); err != nil {
				waitC <- err
				return
			}
			ch := cc.dopts.balancer.Notify()
			if ch != nil {
				if cc.dopts.block {
					doneChan := make(chan struct{})
					go cc.lbWatcher(doneChan)
					<-doneChan
				} else {
					go cc.lbWatcher(nil)
				}
				return
			}
		}
		// No balancer, or no resolver within the balancer.  Connect directly.
		if err := cc.resetAddrConn(Address{Addr: target}, cc.dopts.block, nil); err != nil {
			waitC <- err
			return
		}
	}()
	select {
	case <-ctx.Done():
		return nil, ctx.Err()
	case err := <-waitC:
		if err != nil {
			return nil, err
		}
	}

	if cc.dopts.scChan != nil {
		go cc.scWatcher()
	}

	return cc, nil
}

// ConnectivityState indicates the state of a client connection.
type ConnectivityState int

const (
	// Idle indicates the ClientConn is idle.
	Idle ConnectivityState = iota
	// Connecting indicates the ClienConn is connecting.
	Connecting
	// Ready indicates the ClientConn is ready for work.
	Ready
	// TransientFailure indicates the ClientConn has seen a failure but expects to recover.
	TransientFailure
	// Shutdown indicates the ClientConn has started shutting down.
	Shutdown
)

func (s ConnectivityState) String() string {
	switch s {
	case Idle:
		return "IDLE"
	case Connecting:
		return "CONNECTING"
	case Ready:
		return "READY"
	case TransientFailure:
		return "TRANSIENT_FAILURE"
	case Shutdown:
		return "SHUTDOWN"
	default:
		panic(fmt.Sprintf("unknown connectivity state: %d", s))
	}
}

// ClientConn represents a client connection to an RPC server.
type ClientConn struct {
	ctx    context.Context
	cancel context.CancelFunc

	target    string
	authority string
	dopts     dialOptions

	mu    sync.RWMutex
	sc    ServiceConfig
	conns map[Address]*addrConn
	// Keepalive parameter can be udated if a GoAway is received.
	mkp keepalive.ClientParameters
}

// lbWatcher watches the Notify channel of the balancer in cc and manages
// connections accordingly.  If doneChan is not nil, it is closed after the
// first successfull connection is made.
func (cc *ClientConn) lbWatcher(doneChan chan struct{}) {
	for addrs := range cc.dopts.balancer.Notify() {
		var (
			add []Address   // Addresses need to setup connections.
			del []*addrConn // Connections need to tear down.
		)
		cc.mu.Lock()
		for _, a := range addrs {
			if _, ok := cc.conns[a]; !ok {
				add = append(add, a)
			}
		}
		for k, c := range cc.conns {
			var keep bool
			for _, a := range addrs {
				if k == a {
					keep = true
					break
				}
			}
			if !keep {
				del = append(del, c)
				delete(cc.conns, c.addr)
			}
		}
		cc.mu.Unlock()
		for _, a := range add {
			if doneChan != nil {
				err := cc.resetAddrConn(a, true, nil)
				if err == nil {
					close(doneChan)
					doneChan = nil
				}
			} else {
				cc.resetAddrConn(a, false, nil)
			}
		}
		for _, c := range del {
			c.tearDown(errConnDrain)
		}
	}
}

func (cc *ClientConn) scWatcher() {
	for {
		select {
		case sc, ok := <-cc.dopts.scChan:
			if !ok {
				return
			}
			cc.mu.Lock()
			// TODO: load balance policy runtime change is ignored.
			// We may revist this decision in the future.
			cc.sc = sc
			cc.mu.Unlock()
		case <-cc.ctx.Done():
			return
		}
	}
}

// resetAddrConn creates an addrConn for addr and adds it to cc.conns.
// If there is an old addrConn for addr, it will be torn down, using tearDownErr as the reason.
// If tearDownErr is nil, errConnDrain will be used instead.
func (cc *ClientConn) resetAddrConn(addr Address, block bool, tearDownErr error) error {
	ac := &addrConn{
		cc:    cc,
		addr:  addr,
		dopts: cc.dopts,
	}
	cc.mu.RLock()
	ac.dopts.copts.KeepaliveParams = cc.mkp
	cc.mu.RUnlock()
	ac.ctx, ac.cancel = context.WithCancel(cc.ctx)
	ac.stateCV = sync.NewCond(&ac.mu)
	if EnableTracing {
		ac.events = trace.NewEventLog("grpc.ClientConn", ac.addr.Addr)
	}
	if !ac.dopts.insecure {
		if ac.dopts.copts.TransportCredentials == nil {
			return errNoTransportSecurity
		}
	} else {
		if ac.dopts.copts.TransportCredentials != nil {
			return errCredentialsConflict
		}
		for _, cd := range ac.dopts.copts.PerRPCCredentials {
			if cd.RequireTransportSecurity() {
				return errTransportCredentialsMissing
			}
		}
	}
	// Track ac in cc. This needs to be done before any getTransport(...) is called.
	cc.mu.Lock()
	if cc.conns == nil {
		cc.mu.Unlock()
		return ErrClientConnClosing
	}
	stale := cc.conns[ac.addr]
	cc.conns[ac.addr] = ac
	cc.mu.Unlock()
	if stale != nil {
		// There is an addrConn alive on ac.addr already. This could be due to
		// 1) a buggy Balancer notifies duplicated Addresses;
		// 2) goaway was received, a new ac will replace the old ac.
		//    The old ac should be deleted from cc.conns, but the
		//    underlying transport should drain rather than close.
		if tearDownErr == nil {
			// tearDownErr is nil if resetAddrConn is called by
			// 1) Dial
			// 2) lbWatcher
			// In both cases, the stale ac should drain, not close.
			stale.tearDown(errConnDrain)
		} else {
			stale.tearDown(tearDownErr)
		}
	}
	if block {
		if err := ac.resetTransport(false); err != nil {
			if err != errConnClosing {
				// Tear down ac and delete it from cc.conns.
				cc.mu.Lock()
				delete(cc.conns, ac.addr)
				cc.mu.Unlock()
				ac.tearDown(err)
			}
			if e, ok := err.(transport.ConnectionError); ok && !e.Temporary() {
				return e.Origin()
			}
			return err
		}
		// Start to monitor the error status of transport.
		go ac.transportMonitor()
	} else {
		// Start a goroutine connecting to the server asynchronously.
		go func() {
			if err := ac.resetTransport(false); err != nil {
				grpclog.Printf("Failed to dial %s: %v; please retry.", ac.addr.Addr, err)
				if err != errConnClosing {
					// Keep this ac in cc.conns, to get the reason it's torn down.
					ac.tearDown(err)
				}
				return
			}
			ac.transportMonitor()
		}()
	}
	return nil
}

// GetMethodConfig gets the method config of the input method. If there's no exact match for the input method (i.e. /service/method), we will return the default config for all methods under the service (/service/).
// TODO: Avoid the locking here.
func (cc *ClientConn) GetMethodConfig(method string) (m MethodConfig, ok bool) {
	cc.mu.RLock()
	defer cc.mu.RUnlock()
	m, ok = cc.sc.Methods[method]
	if !ok {
		i := strings.LastIndex(method, "/")
		m, ok = cc.sc.Methods[method[:i+1]]
	}
	return
}

func (cc *ClientConn) getTransport(ctx context.Context, opts BalancerGetOptions) (transport.ClientTransport, func(), error) {
	var (
		ac  *addrConn
		ok  bool
		put func()
	)
	if cc.dopts.balancer == nil {
		// If balancer is nil, there should be only one addrConn available.
		cc.mu.RLock()
		if cc.conns == nil {
			cc.mu.RUnlock()
			return nil, nil, toRPCErr(ErrClientConnClosing)
		}
		for _, ac = range cc.conns {
			// Break after the first iteration to get the first addrConn.
			ok = true
			break
		}
		cc.mu.RUnlock()
	} else {
		var (
			addr Address
			err  error
		)
		addr, put, err = cc.dopts.balancer.Get(ctx, opts)
		if err != nil {
			return nil, nil, toRPCErr(err)
		}
		cc.mu.RLock()
		if cc.conns == nil {
			cc.mu.RUnlock()
			return nil, nil, toRPCErr(ErrClientConnClosing)
		}
		ac, ok = cc.conns[addr]
		cc.mu.RUnlock()
	}
	if !ok {
		if put != nil {
			updateRPCInfoInContext(ctx, rpcInfo{bytesSent: false, bytesReceived: false})
			put()
		}
		return nil, nil, errConnClosing
	}
	t, err := ac.wait(ctx, cc.dopts.balancer != nil, !opts.BlockingWait)
	if err != nil {
		if put != nil {
			updateRPCInfoInContext(ctx, rpcInfo{bytesSent: false, bytesReceived: false})
			put()
		}
		return nil, nil, err
	}
	return t, put, nil
}

// Close tears down the ClientConn and all underlying connections.
func (cc *ClientConn) Close() error {
	cc.cancel()

	cc.mu.Lock()
	if cc.conns == nil {
		cc.mu.Unlock()
		return ErrClientConnClosing
	}
	conns := cc.conns
	cc.conns = nil
	cc.mu.Unlock()
	if cc.dopts.balancer != nil {
		cc.dopts.balancer.Close()
	}
	for _, ac := range conns {
		ac.tearDown(ErrClientConnClosing)
	}
	return nil
}

// addrConn is a network connection to a given address.
type addrConn struct {
	ctx    context.Context
	cancel context.CancelFunc

	cc     *ClientConn
	addr   Address
	dopts  dialOptions
	events trace.EventLog

	mu      sync.Mutex
	state   ConnectivityState
	stateCV *sync.Cond
	down    func(error) // the handler called when a connection is down.
	// ready is closed and becomes nil when a new transport is up or failed
	// due to timeout.
	ready     chan struct{}
	transport transport.ClientTransport

	// The reason this addrConn is torn down.
	tearDownErr error
}

// adjustParams updates parameters used to create transports upon
// receiving a GoAway.
func (ac *addrConn) adjustParams(r transport.GoAwayReason) {
	switch r {
	case transport.TooManyPings:
		v := 2 * ac.dopts.copts.KeepaliveParams.Time
		ac.cc.mu.Lock()
		if v > ac.cc.mkp.Time {
			ac.cc.mkp.Time = v
		}
		ac.cc.mu.Unlock()
	}
}

// printf records an event in ac's event log, unless ac has been closed.
// REQUIRES ac.mu is held.
func (ac *addrConn) printf(format string, a ...interface{}) {
	if ac.events != nil {
		ac.events.Printf(format, a...)
	}
}

// errorf records an error in ac's event log, unless ac has been closed.
// REQUIRES ac.mu is held.
func (ac *addrConn) errorf(format string, a ...interface{}) {
	if ac.events != nil {
		ac.events.Errorf(format, a...)
	}
}

// getState returns the connectivity state of the Conn
func (ac *addrConn) getState() ConnectivityState {
	ac.mu.Lock()
	defer ac.mu.Unlock()
	return ac.state
}

// waitForStateChange blocks until the state changes to something other than the sourceState.
func (ac *addrConn) waitForStateChange(ctx context.Context, sourceState ConnectivityState) (ConnectivityState, error) {
	ac.mu.Lock()
	defer ac.mu.Unlock()
	if sourceState != ac.state {
		return ac.state, nil
	}
	done := make(chan struct{})
	var err error
	go func() {
		select {
		case <-ctx.Done():
			ac.mu.Lock()
			err = ctx.Err()
			ac.stateCV.Broadcast()
			ac.mu.Unlock()
		case <-done:
		}
	}()
	defer close(done)
	for sourceState == ac.state {
		ac.stateCV.Wait()
		if err != nil {
			return ac.state, err
		}
	}
	return ac.state, nil
}

func (ac *addrConn) resetTransport(closeTransport bool) error {
	for retries := 0; ; retries++ {
		ac.mu.Lock()
		ac.printf("connecting")
		if ac.state == Shutdown {
			// ac.tearDown(...) has been invoked.
			ac.mu.Unlock()
			return errConnClosing
		}
		if ac.down != nil {
			ac.down(downErrorf(false, true, "%v", errNetworkIO))
			ac.down = nil
		}
		ac.state = Connecting
		ac.stateCV.Broadcast()
		t := ac.transport
		ac.mu.Unlock()
		if closeTransport && t != nil {
			t.Close()
		}
		sleepTime := ac.dopts.bs.backoff(retries)
		timeout := minConnectTimeout
		if timeout < sleepTime {
			timeout = sleepTime
		}
		ctx, cancel := context.WithTimeout(ac.ctx, timeout)
		connectTime := time.Now()
		sinfo := transport.TargetInfo{
			Addr:     ac.addr.Addr,
			Metadata: ac.addr.Metadata,
		}
		newTransport, err := transport.NewClientTransport(ctx, sinfo, ac.dopts.copts)
		// Don't call cancel in success path due to a race in Go 1.6:
		// https://github.com/golang/go/issues/15078.
		if err != nil {
			cancel()

			if e, ok := err.(transport.ConnectionError); ok && !e.Temporary() {
				return err
			}
			grpclog.Printf("grpc: addrConn.resetTransport failed to create client transport: %v; Reconnecting to %v", err, ac.addr)
			ac.mu.Lock()
			if ac.state == Shutdown {
				// ac.tearDown(...) has been invoked.
				ac.mu.Unlock()
				return errConnClosing
			}
			ac.errorf("transient failure: %v", err)
			ac.state = TransientFailure
			ac.stateCV.Broadcast()
			if ac.ready != nil {
				close(ac.ready)
				ac.ready = nil
			}
			ac.mu.Unlock()
			closeTransport = false
			select {
			case <-time.After(sleepTime - time.Since(connectTime)):
			case <-ac.ctx.Done():
				return ac.ctx.Err()
			}
			continue
		}
		ac.mu.Lock()
		ac.printf("ready")
		if ac.state == Shutdown {
			// ac.tearDown(...) has been invoked.
			ac.mu.Unlock()
			newTransport.Close()
			return errConnClosing
		}
		ac.state = Ready
		ac.stateCV.Broadcast()
		ac.transport = newTransport
		if ac.ready != nil {
			close(ac.ready)
			ac.ready = nil
		}
		if ac.cc.dopts.balancer != nil {
			ac.down = ac.cc.dopts.balancer.Up(ac.addr)
		}
		ac.mu.Unlock()
		return nil
	}
}

// Run in a goroutine to track the error in transport and create the
// new transport if an error happens. It returns when the channel is closing.
func (ac *addrConn) transportMonitor() {
	for {
		ac.mu.Lock()
		t := ac.transport
		ac.mu.Unlock()
		select {
		// This is needed to detect the teardown when
		// the addrConn is idle (i.e., no RPC in flight).
		case <-ac.ctx.Done():
			select {
			case <-t.Error():
				t.Close()
			default:
			}
			return
		case <-t.GoAway():
			ac.adjustParams(t.GetGoAwayReason())
			// If GoAway happens without any network I/O error, ac is closed without shutting down the
			// underlying transport (the transport will be closed when all the pending RPCs finished or
			// failed.).
			// If GoAway and some network I/O error happen concurrently, ac and its underlying transport
			// are closed.
			// In both cases, a new ac is created.
			select {
			case <-t.Error():
				ac.cc.resetAddrConn(ac.addr, false, errNetworkIO)
			default:
				ac.cc.resetAddrConn(ac.addr, false, errConnDrain)
			}
			return
		case <-t.Error():
			select {
			case <-ac.ctx.Done():
				t.Close()
				return
			case <-t.GoAway():
				ac.adjustParams(t.GetGoAwayReason())
				ac.cc.resetAddrConn(ac.addr, false, errNetworkIO)
				return
			default:
			}
			ac.mu.Lock()
			if ac.state == Shutdown {
				// ac has been shutdown.
				ac.mu.Unlock()
				return
			}
			ac.state = TransientFailure
			ac.stateCV.Broadcast()
			ac.mu.Unlock()
			if err := ac.resetTransport(true); err != nil {
				ac.mu.Lock()
				ac.printf("transport exiting: %v", err)
				ac.mu.Unlock()
				grpclog.Printf("grpc: addrConn.transportMonitor exits due to: %v", err)
				if err != errConnClosing {
					// Keep this ac in cc.conns, to get the reason it's torn down.
					ac.tearDown(err)
				}
				return
			}
		}
	}
}

// wait blocks until i) the new transport is up or ii) ctx is done or iii) ac is closed or
// iv) transport is in TransientFailure and there is a balancer/failfast is true.
func (ac *addrConn) wait(ctx context.Context, hasBalancer, failfast bool) (transport.ClientTransport, error) {
	for {
		ac.mu.Lock()
		switch {
		case ac.state == Shutdown:
			if failfast || !hasBalancer {
				// RPC is failfast or balancer is nil. This RPC should fail with ac.tearDownErr.
				err := ac.tearDownErr
				ac.mu.Unlock()
				return nil, err
			}
			ac.mu.Unlock()
			return nil, errConnClosing
		case ac.state == Ready:
			ct := ac.transport
			ac.mu.Unlock()
			return ct, nil
		case ac.state == TransientFailure:
			if failfast || hasBalancer {
				ac.mu.Unlock()
				return nil, errConnUnavailable
			}
		}
		ready := ac.ready
		if ready == nil {
			ready = make(chan struct{})
			ac.ready = ready
		}
		ac.mu.Unlock()
		select {
		case <-ctx.Done():
			return nil, toRPCErr(ctx.Err())
		// Wait until the new transport is ready or failed.
		case <-ready:
		}
	}
}

// tearDown starts to tear down the addrConn.
// TODO(zhaoq): Make this synchronous to avoid unbounded memory consumption in
// some edge cases (e.g., the caller opens and closes many addrConn's in a
// tight loop.
// tearDown doesn't remove ac from ac.cc.conns.
func (ac *addrConn) tearDown(err error) {
	ac.cancel()

	ac.mu.Lock()
	defer ac.mu.Unlock()
	if ac.down != nil {
		ac.down(downErrorf(false, false, "%v", err))
		ac.down = nil
	}
	if err == errConnDrain && ac.transport != nil {
		// GracefulClose(...) may be executed multiple times when
		// i) receiving multiple GoAway frames from the server; or
		// ii) there are concurrent name resolver/Balancer triggered
		// address removal and GoAway.
		ac.transport.GracefulClose()
	}
	if ac.state == Shutdown {
		return
	}
	ac.state = Shutdown
	ac.tearDownErr = err
	ac.stateCV.Broadcast()
	if ac.events != nil {
		ac.events.Finish()
		ac.events = nil
	}
	if ac.ready != nil {
		close(ac.ready)
		ac.ready = nil
	}
	if ac.transport != nil && err != errConnDrain {
		ac.transport.Close()
	}
	return
}<|MERGE_RESOLUTION|>--- conflicted
+++ resolved
@@ -110,9 +110,6 @@
 // DialOption configures how we set up the connection.
 type DialOption func(*dialOptions)
 
-<<<<<<< HEAD
-// WithMaxMsgSize Deprecated: use WithMaxReceiveMessageSize instead.
-=======
 // WithInitialWindowSize returns a DialOption which sets the value for initial window size on a stream.
 // The lower bound for window size is 64K and any value smaller than that will be ignored.
 func WithInitialWindowSize(s int32) DialOption {
@@ -129,8 +126,7 @@
 	}
 }
 
-// WithMaxMsgSize returns a DialOption which sets the maximum message size the client can receive.
->>>>>>> ffa4ec7d
+// WithMaxMsgSize Deprecated: use WithMaxReceiveMessageSize instead.
 func WithMaxMsgSize(s int) DialOption {
 	return WithDefaultCallOptions(WithMaxReceiveMessageSize(s))
 }
